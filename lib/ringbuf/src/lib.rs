--- conflicted
+++ resolved
@@ -474,21 +474,10 @@
         let ndx = {
             let last_plus_1 = last.wrapping_add(1);
             // You're probably wondering why this isn't a remainder operation.
-<<<<<<< HEAD
-            // This is for two reasons:
-            // 1. None of our target platforms currently have hardware modulus,
-            //    and many of them don't even have hardware divide, making
-            //    remainder quite expensive.
-            // 2. The code as written here correctly turns usize::MAX into 0 for
-            //    our starting condition. Otherwise we'd have to be cleverer
-            //    about our starting number.
-            if last_plus_1 >= ring.buffer.len() {
-=======
             // This is because none of our target platforms currently have
             // hardware modulus, and many of them don't even have hardware
             // divide, making remainder quite expensive.
             if last_plus_1 >= self.buffer.len() {
->>>>>>> c53180c8
                 0
             } else {
                 last_plus_1
