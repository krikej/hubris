--- conflicted
+++ resolved
@@ -121,13 +121,9 @@
 dice-mfg-msgs = { git = "https://github.com/oxidecomputer/dice-util", default-features = false }
 gateway-messages = { git = "https://github.com/oxidecomputer/management-gateway-service", default-features = false, features = ["smoltcp"] }
 hif = { git = "https://github.com/oxidecomputer/hif", default-features = false }
-<<<<<<< HEAD
+humpty = { path = "../humpty", default-features = false }
 # humpty = { git = "https://github.com/oxidecomputer/humpty", default-features = false }
-humpty = { path = "../humpty", default-features = false }
-=======
-humpty = { git = "https://github.com/oxidecomputer/humpty", default-features = false }
 hubtools = { git = "https://github.com/oxidecomputer/hubtools", default-features = false }
->>>>>>> 166da9c9
 idol = { git = "https://github.com/oxidecomputer/idolatry.git", default-features = false }
 idol-runtime = { git = "https://github.com/oxidecomputer/idolatry.git", default-features = false }
 lpc55_areas = { git = "https://github.com/oxidecomputer/lpc55_support", default-features = false }
