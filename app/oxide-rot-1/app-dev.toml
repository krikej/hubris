--- conflicted
+++ resolved
@@ -77,11 +77,7 @@
 [tasks.sprot]
 name = "drv-lpc55-sprot-server"
 priority = 6
-<<<<<<< HEAD
-max-sizes = {flash = 45384, ram = 32768}
-=======
 max-sizes = {flash = 45248, ram = 32768}
->>>>>>> ce0c5be4
 uses = ["flexcomm8", "bootrom"]
 features = ["spi0"]
 start = true
