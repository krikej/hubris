--- conflicted
+++ resolved
@@ -87,12 +87,6 @@
                 err: CLike("ThermalError"),
             ),
         ),
-<<<<<<< HEAD
-        "get_runtime": (
-            doc: "Get the most recent runtime of the thermal loop, in milliseconds",
-            reply: Result(
-                ok: "u64",
-=======
         "update_dynamic_input": (
             doc: "Provides a reading and thermal model for a dynamic sensor",
             args: {
@@ -113,7 +107,13 @@
             },
             reply: Result(
                 ok: "()",
->>>>>>> 7ba2c4ba
+                err: CLike("ThermalError"),
+            ),
+        ),
+        "get_runtime": (
+            doc: "Get the most recent runtime of the thermal loop, in milliseconds",
+            reply: Result(
+                ok: "u64",
                 err: CLike("ThermalError"),
             ),
         ),
