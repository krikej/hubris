--- conflicted
+++ resolved
@@ -347,11 +347,7 @@
 
     use drv_stm32xx_i2c::I2cController;
 
-<<<<<<< HEAD
-    pub fn controllers() -> [I2cController<'static>; {ncontrollers}] {{"##,
-=======
     pub fn controllers() -> [I2cController<'static>; NCONTROLLERS] {{"##,
->>>>>>> 64ea5200
             ncontrollers = self.controllers.len()
         )?;
 
